--- conflicted
+++ resolved
@@ -32,11 +32,7 @@
 
           # TODO: update with stable version once it's released
           - script: |
-<<<<<<< HEAD
-                pip install "spacy-nightly==3.0.0a42"
-=======
-                pip install "spacy-nightly>=3.0.0a41,<3.1.0"
->>>>>>> 7c017446
+                pip install "spacy-nightly>=3.0.0rc1,<3.1.0"
                 pip install pytest
             displayName: 'Install dependencies'
 
